# Real World Halogen

<<<<<<< HEAD
Status: In Progress

Functional languages like PureScript, Reason, and Elm offer powerful features to manage complexity and reliably design, build, and refactor apps of any size.
=======
Functional languages like PureScript, Reason, and Elm offer powerful features to manage complexity and reliably design, build, and refactor apps of any size.

PureScript is a strongly-typed, pure functional language. Most PureScript users compile to JavaScript and develop single-page web apps, though [other](https://github.com/andyarvanitis/purescript-native) [backends](https://github.com/pure-c/pure-c) [exist](https://github.com/paulyoung/pureswift) and it's been used to build [command line applications](https://github.com/feramhq/transity), [web servers](https://github.com/cprussin/purescript-httpure), and more. PureScript offers powerful features to manage complexity and help you reliably design, build, and refactor apps of any size.

The most popular single-page app framework in PureScript is the component-based `halogen`, though many commercial users migrating from React code bases will use `react-basic` instead, and fans of Elm might reach for `spork`.

This guide will walk you through how to design and build a real world Halogen application in PureScript. I'll describe the design principles I use as a professional PureScript developer to write industrial apps, and we'll put them to work to build Conduit, a social blogging app similar to Medium. This repo also contains the highly-commented source code for the app so you can see exactly how these principles translate to code.
>>>>>>> 07920bf9

PureScript is a strongly-typed, pure functional language. Most PureScript users compile to JavaScript and develop single-page web apps, though [other](https://github.com/andyarvanitis/purescript-native) [backends](https://github.com/pure-c/pure-c) [exist](https://github.com/paulyoung/pureswift) and it's been used to build [command line applications](https://github.com/feramhq/transity), [web servers](https://github.com/cprussin/purescript-httpure), and more. PureScript offers powerful features to manage complexity and help you reliably design, build, and refactor apps of any size.

<<<<<<< HEAD
The most popular single-page app framework in PureScript is the component-based `halogen`, though many commercial users migrating from React code bases will use `react-basic` instead, and fans of Elm might reach for `spork`.

This guide will walk you through how to design and build a real world Halogen application in PureScript. I'll describe the design principles I use as a professional PureScript developer to write industrial apps, and we'll put them to work to build Conduit, a social blogging app similar to Medium. This repo also contains the highly-commented source code for the app so you can see exactly how these principles translate to code.

# Table of Contents

1. [Introduction](1%20-%20ntroduction.md)
2. [What Are We Building?](2%20-%20What%20Are%20We%20Building%3F.md)
3. [Design Data & Pure Functions](3%20-%20Design%20Data%20%26%20Pure%20Functions.md)
4. [Push Effects To The Edges](4%20-%20Push%20Effects%20To%20The%20Edges.md)
5. [Using Halogen Components](5%20-%20Using%20Halogen%20Components.md)
6. [A Tour Of The Implementation](6%20-%20A%20Tour%20Of%20The%20Implementation.md)

**Prerequisites**

This is not a gentle introduction to PureScript or Halogen. It's intended for advanced beginners and intermediate PureScript developers who know how to build Halogen components but may not yet know how to build real world applications in the language & framework. If you are not yet familiar with the language or with Halogen, I recommend working through resources like [PureScript By Example](https://leanpub.com/purescript/read) and [the Halogen guide](https://github.com/slamdata/purescript-halogen/tree/v4.0.0/docs/) first.

**A word of caution**

=======
1. [Introduction](1%20-%20ntroduction.md)
2. [What Are We Building?](2%20-%20What%20Are%20We%20Building%3F.md)
3. [Design Data & Pure Functions](3%20-%20Design%20Data%20%26%20Pure%20Functions.md)
4. [Push Effects To The Edges](4%20-%20Push%20Effects%20To%20The%20Edges.md)
5. [Using Halogen Components](5%20-%20Using%20Halogen%20Components.md)
6. [A Tour Of The Implementation](6%20-%20A%20Tour%20Of%20The%20Implementation.md)

**Prerequisites**

This is not a gentle introduction to PureScript or Halogen. It's intended for advanced beginners and intermediate PureScript developers who know how to build Halogen components but may not yet know how to build real world applications in the language & framework. If you are not yet familiar with the language or with Halogen, I recommend working through resources like [PureScript By Example](https://leanpub.com/purescript/read) and [the Halogen guide](https://github.com/slamdata/purescript-halogen/tree/v4.0.0/docs/) first.

**A word of caution**

>>>>>>> 07920bf9
This walkthrough may not be completely in sync with the code. It covers higher-level topics and will only be updated when there are major changes to the underlying implementation. If you notice that something has fallen out of sync, please open an issue or pull request!<|MERGE_RESOLUTION|>--- conflicted
+++ resolved
@@ -1,10 +1,5 @@
 # Real World Halogen
 
-<<<<<<< HEAD
-Status: In Progress
-
-Functional languages like PureScript, Reason, and Elm offer powerful features to manage complexity and reliably design, build, and refactor apps of any size.
-=======
 Functional languages like PureScript, Reason, and Elm offer powerful features to manage complexity and reliably design, build, and refactor apps of any size.
 
 PureScript is a strongly-typed, pure functional language. Most PureScript users compile to JavaScript and develop single-page web apps, though [other](https://github.com/andyarvanitis/purescript-native) [backends](https://github.com/pure-c/pure-c) [exist](https://github.com/paulyoung/pureswift) and it's been used to build [command line applications](https://github.com/feramhq/transity), [web servers](https://github.com/cprussin/purescript-httpure), and more. PureScript offers powerful features to manage complexity and help you reliably design, build, and refactor apps of any size.
@@ -12,16 +7,8 @@
 The most popular single-page app framework in PureScript is the component-based `halogen`, though many commercial users migrating from React code bases will use `react-basic` instead, and fans of Elm might reach for `spork`.
 
 This guide will walk you through how to design and build a real world Halogen application in PureScript. I'll describe the design principles I use as a professional PureScript developer to write industrial apps, and we'll put them to work to build Conduit, a social blogging app similar to Medium. This repo also contains the highly-commented source code for the app so you can see exactly how these principles translate to code.
->>>>>>> 07920bf9
 
 PureScript is a strongly-typed, pure functional language. Most PureScript users compile to JavaScript and develop single-page web apps, though [other](https://github.com/andyarvanitis/purescript-native) [backends](https://github.com/pure-c/pure-c) [exist](https://github.com/paulyoung/pureswift) and it's been used to build [command line applications](https://github.com/feramhq/transity), [web servers](https://github.com/cprussin/purescript-httpure), and more. PureScript offers powerful features to manage complexity and help you reliably design, build, and refactor apps of any size.
-
-<<<<<<< HEAD
-The most popular single-page app framework in PureScript is the component-based `halogen`, though many commercial users migrating from React code bases will use `react-basic` instead, and fans of Elm might reach for `spork`.
-
-This guide will walk you through how to design and build a real world Halogen application in PureScript. I'll describe the design principles I use as a professional PureScript developer to write industrial apps, and we'll put them to work to build Conduit, a social blogging app similar to Medium. This repo also contains the highly-commented source code for the app so you can see exactly how these principles translate to code.
-
-# Table of Contents
 
 1. [Introduction](1%20-%20ntroduction.md)
 2. [What Are We Building?](2%20-%20What%20Are%20We%20Building%3F.md)
@@ -32,23 +19,8 @@
 
 **Prerequisites**
 
-This is not a gentle introduction to PureScript or Halogen. It's intended for advanced beginners and intermediate PureScript developers who know how to build Halogen components but may not yet know how to build real world applications in the language & framework. If you are not yet familiar with the language or with Halogen, I recommend working through resources like [PureScript By Example](https://leanpub.com/purescript/read) and [the Halogen guide](https://github.com/slamdata/purescript-halogen/tree/v4.0.0/docs/) first.
+This is not a gentle introduction to PureScript or Halogen. It's intended for advanced beginners and intermediate PureScript developers who know how to build Halogen components but may not yet know how to build real world applications in the language & framework. If you are not yet familiar with the language or with Halogen, I recommend working through resources like [PureScript By Example](https://leanpub.com/purescript/read) and [the Halogen guide](https://github.com/slamdata/purescript-halogen/) first.
 
 **A word of caution**
 
-=======
-1. [Introduction](1%20-%20ntroduction.md)
-2. [What Are We Building?](2%20-%20What%20Are%20We%20Building%3F.md)
-3. [Design Data & Pure Functions](3%20-%20Design%20Data%20%26%20Pure%20Functions.md)
-4. [Push Effects To The Edges](4%20-%20Push%20Effects%20To%20The%20Edges.md)
-5. [Using Halogen Components](5%20-%20Using%20Halogen%20Components.md)
-6. [A Tour Of The Implementation](6%20-%20A%20Tour%20Of%20The%20Implementation.md)
-
-**Prerequisites**
-
-This is not a gentle introduction to PureScript or Halogen. It's intended for advanced beginners and intermediate PureScript developers who know how to build Halogen components but may not yet know how to build real world applications in the language & framework. If you are not yet familiar with the language or with Halogen, I recommend working through resources like [PureScript By Example](https://leanpub.com/purescript/read) and [the Halogen guide](https://github.com/slamdata/purescript-halogen/tree/v4.0.0/docs/) first.
-
-**A word of caution**
-
->>>>>>> 07920bf9
 This walkthrough may not be completely in sync with the code. It covers higher-level topics and will only be updated when there are major changes to the underlying implementation. If you notice that something has fallen out of sync, please open an issue or pull request!