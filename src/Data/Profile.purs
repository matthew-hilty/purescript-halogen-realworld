--- conflicted
+++ resolved
@@ -1,6 +1,5 @@
 module Conduit.Data.Profile where
 
-<<<<<<< HEAD
 import Prelude
 
 import Conduit.Data.Avatar (Avatar)
@@ -13,11 +12,6 @@
 import Data.Maybe (Maybe, isJust)
 import Data.Symbol (SProxy(..))
 import Record as Record
-=======
-import Conduit.Data.Avatar (Avatar)
-import Conduit.Data.Username (Username)
-import Data.Maybe (Maybe)
->>>>>>> a239faa9
 
 -- Our Profile entity will represent information necessary to render any user 
 -- profile in the in the system, including the currently-authenticated one. In
@@ -27,7 +21,6 @@
 -- Fortunately, with PureScript's nice extensible records, we can easily describe
 -- these various states.
 
-<<<<<<< HEAD
 type Profile = { | ProfileRep () }
 
 type ProfileWithEmail = { | ProfileRep ( email :: Email) }
@@ -54,11 +47,4 @@
 encodeUpdateProfile :: UpdateProfile -> Json
 encodeUpdateProfile rec
   | isJust rec.password = encodeJson rec 
-  | otherwise = encodeJson $ Record.delete (SProxy :: SProxy "password") rec
-=======
-type Profile =
-  { username :: Username
-  , bio :: Maybe String
-  , image :: Maybe Avatar
-  }
->>>>>>> a239faa9
+  | otherwise = encodeJson $ Record.delete (SProxy :: SProxy "password") rec