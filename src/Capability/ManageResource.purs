--- conflicted
+++ resolved
@@ -8,21 +8,12 @@
 import Conduit.Api.Endpoint (ArticleParams, Pagination)
 import Conduit.Api.Request (RegisterFields)
 import Conduit.Capability.Authenticate (class Authenticate)
-<<<<<<< HEAD
 import Conduit.Data.Article (Article, ArticleWithMetadata)
 import Conduit.Data.Author (Author)
 import Conduit.Data.Comment (Comment, CommentId, CreateComment)
 import Conduit.Data.Profile (Profile, ProfileWithEmail, UpdateProfile)
 import Conduit.Data.Username (Username)
 import Data.Either (Either)
-=======
-import Conduit.Data.Article (Article, CreateArticle, UpdateArticle)
-import Conduit.Data.Author (Author)
-import Conduit.Data.Comment (Comment, CommentId, CreateComment)
-import Data.Either (Either)
-import Conduit.Data.Profile (Profile)
-import Conduit.Data.Username (Username)
->>>>>>> a239faa9
 import Halogen (HalogenM, lift)
 import Slug (Slug)
 
@@ -61,7 +52,6 @@
   unfavoriteArticle :: Slug -> m (Either String ArticleWithMetadata)
   getFeed :: Pagination -> m (Either String (Array ArticleWithMetadata))
 
-
 instance manageAuthResourceHalogenM :: ManageAuthResource m => ManageAuthResource (HalogenM s f g p o m) where
   getUser = lift getUser
   updateUser = lift <<< updateUser
